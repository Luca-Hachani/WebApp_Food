--- conflicted
+++ resolved
@@ -3,18 +3,12 @@
 """
 # Importation des librairies
 from dataclasses import dataclass, field
-<<<<<<< HEAD
-import logging
-import numpy as np
-import pandas as pd
-=======
 from itertools import combinations
 from webapp_food.utils import NoNeighboorError
 import numpy as np
 import pandas as pd
 import networkx as nx
 import logging
->>>>>>> 662d1021
 
 logger = logging.getLogger(__name__)
 
