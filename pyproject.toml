--- conflicted
+++ resolved
@@ -15,14 +15,10 @@
 pytest-mock = "^3.14.0"
 flake8 = "^7.1.1"
 coverage = "^7.6.7"
-<<<<<<< HEAD
 sphinx = "^8.1.3"
 furo = "^2024.8.6"
-=======
 pyvis = "^0.3.2"
 networkx = "^3.4.2"
->>>>>>> 662d1021
-
 
 [tool.poetry.group.dev.dependencies]
 jupyter = "^1.1.1"
